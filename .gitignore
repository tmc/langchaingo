--- conflicted
+++ resolved
@@ -20,11 +20,8 @@
 
 # dev
 .env
-<<<<<<< HEAD
 .envrc
-=======
 .env.local
->>>>>>> d3e43b63
 vendor/*
 service-account.json
 
