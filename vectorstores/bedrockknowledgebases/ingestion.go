package bedrockknowledgebases

import (
	"bytes"
	"context"
	"encoding/hex"
	"errors"
	"fmt"
	"net/http"
	"strings"
	"sync"
	"time"

	"github.com/aws/aws-sdk-go-v2/service/bedrockagent"
	"github.com/aws/aws-sdk-go-v2/service/bedrockagent/types"
	"github.com/zeebo/blake3"

	"github.com/aws/aws-sdk-go-v2/aws"
	"github.com/aws/aws-sdk-go-v2/aws/retry"
	smithyhttp "github.com/aws/smithy-go/transport/http"
	eg "golang.org/x/sync/errgroup"
)

const (
	_metadataSuffix                      = ".metadata.json"
	_initialIngestionJobStatusRetryDelay = 1*time.Second + 250*time.Millisecond
)

// dataSource represents a data source for a knowledge base.
type dataSource struct {
	ID        string
	BucketARN string
}

func (kb *KnowledgeBase) hash(docs []NamedDocument) string {
	var hashInput bytes.Buffer
	for _, doc := range docs {
		_, _ = hashInput.WriteString(doc.Document.PageContent)
	}

	hasher := blake3.New()
<<<<<<< HEAD
	_, _ = hasher.Write(hashInput.Bytes())
=======
	_, _ = hasher.Write(hashInput.Bytes()) // hash.Hash.Write never returns an error
>>>>>>> 9715b951
	return hex.EncodeToString(hasher.Sum(nil))
}

func (kb *KnowledgeBase) checkKnowledgeBase(ctx context.Context) error {
	_, err := kb.bedrockAgent.GetKnowledgeBase(ctx, &bedrockagent.GetKnowledgeBaseInput{
		KnowledgeBaseId: aws.String(kb.knowledgeBaseID),
	})
	if err != nil {
		return fmt.Errorf("failed to get knowledge base: %w", err)
	}
	return nil
}

// listDataSources retrieves the list of data sources from Bedrock and returns the compatible and incompatible ones.
func (kb *KnowledgeBase) listDataSources(ctx context.Context) ([]dataSource, []dataSource, error) {
	var compatible, incompatible []dataSource
	result, err := kb.bedrockAgent.ListDataSources(ctx, &bedrockagent.ListDataSourcesInput{
		KnowledgeBaseId: aws.String(kb.knowledgeBaseID),
	})
	if err != nil {
		return nil, nil, fmt.Errorf("failed to list data sources: %w", err)
	}

	getDataSources, ctx := eg.WithContext(ctx)
	var mu sync.Mutex
	for _, ds := range result.DataSourceSummaries {
		getDataSources.Go(func() error {
			res, err := kb.bedrockAgent.GetDataSource(ctx, &bedrockagent.GetDataSourceInput{
				KnowledgeBaseId: aws.String(kb.knowledgeBaseID),
				DataSourceId:    ds.DataSourceId,
			})
			if err != nil {
				return fmt.Errorf("failed to get datasource: %w", err)
			}

			mu.Lock()
			defer mu.Unlock()
			if res.DataSource.DataSourceConfiguration.Type == types.DataSourceTypeS3 {
				compatible = append(compatible, dataSource{
					ID:        aws.ToString(res.DataSource.DataSourceId),
					BucketARN: aws.ToString(res.DataSource.DataSourceConfiguration.S3Configuration.BucketArn),
				})
			} else {
				incompatible = append(incompatible, dataSource{})
			}
			return nil
		})
	}

	if err := getDataSources.Wait(); err != nil {
		return nil, nil, fmt.Errorf("failed to get data sources: %w", err)
	}
	return compatible, incompatible, nil
}

type ingestDocumentsRetryer struct {
	*retry.Standard
}

// hasReachedMaxNumberRequests checks if the error message indicates that the max number of requests has been reached.
func (r ingestDocumentsRetryer) hasReachedMaxNumberRequests(msg string) bool {
	return strings.Contains(msg, "reached max number")
}

func (r ingestDocumentsRetryer) hasReachedMaxConcurrency(msg string) bool {
	return strings.Contains(msg, "sum of concurrent")
}

func (r ingestDocumentsRetryer) IsErrorRetryable(err error) bool {
	var responseError *smithyhttp.ResponseError
	if ok := errors.As(err, &responseError); ok {
		if responseError.HTTPStatusCode() == http.StatusBadRequest &&
			(r.hasReachedMaxNumberRequests(responseError.Error()) || r.hasReachedMaxConcurrency(responseError.Error())) {
			return true
		}
	}
	return false
}

// ingestDocuments sends a request to Bedrock to ingest the provided documents in batches of 10.
// Returns an error if any request fails.
func (kb *KnowledgeBase) ingestDocuments(ctx context.Context, datasourceID, bucketArn string, docs []NamedDocument) error {
	bucketName := kb.getBucketName(bucketArn)
	const batchSize = 10

	for i := 0; i < len(docs); i += batchSize {
		end := i + batchSize
		if end > len(docs) {
			end = len(docs)
		}
		batchDocs := docs[i:end]

		docsToIngest := make([]types.KnowledgeBaseDocument, len(batchDocs))
		for j, doc := range batchDocs {
			docToIngest := types.KnowledgeBaseDocument{
				Content: &types.DocumentContent{
					DataSourceType: "S3",
					S3: &types.S3Content{
						S3Location: &types.S3Location{
							Uri: aws.String("s3://" + bucketName + "/" + doc.Name),
						},
					},
				},
			}
			if doc.Document.Metadata != nil {
				docToIngest.Metadata = &types.DocumentMetadata{
					Type: "S3_LOCATION",
					S3Location: &types.CustomS3Location{
						Uri: aws.String("s3://" + bucketName + "/" + doc.Name + _metadataSuffix),
					},
				}
			}
			docsToIngest[j] = docToIngest
		}

		// Create a hash for the current batch to guarantee idempotency.
		hash := kb.hash(batchDocs)

		_, err := kb.bedrockAgent.IngestKnowledgeBaseDocuments(
			ctx,
			&bedrockagent.IngestKnowledgeBaseDocumentsInput{
				KnowledgeBaseId: aws.String(kb.knowledgeBaseID),
				DataSourceId:    aws.String(datasourceID),
				ClientToken:     aws.String(hash),
				Documents:       docsToIngest,
			},
			func(o *bedrockagent.Options) {
				o.Retryer = ingestDocumentsRetryer{
					Standard: retry.NewStandard(func(o *retry.StandardOptions) {
						o.MaxAttempts = 10
						o.MaxBackoff = 30 * time.Second
					}),
				}
			},
		)
		if err != nil {
			return err
		}
	}

	return nil
}

type startIngestionJobRetryer struct {
	*retry.Standard
}

// hasOngoingIngestDocsRequest checks if the error message indicates an ongoing KnowledgeBaseDocuments request.
func (r startIngestionJobRetryer) hasOngoingIngestDocsRequest(msg string) bool {
	return strings.Contains(msg, "ongoing KnowledgeBaseDocuments")
}

func (r startIngestionJobRetryer) IsErrorRetryable(err error) bool {
	var responseError *smithyhttp.ResponseError
	if ok := errors.As(err, &responseError); ok {
		if responseError.HTTPStatusCode() == http.StatusBadRequest &&
			r.hasOngoingIngestDocsRequest(responseError.Error()) {
			return true
		}
	}
	return false
}

// startIngestionJob sends an ingestion job request to Bedrock and retries with exponential backoff if
// the request fails because the KnowledgeBaseDocuments request is still ongoing.
func (kb *KnowledgeBase) startIngestionJob(ctx context.Context, datasourceID string) (string, error) {
	result, err := kb.bedrockAgent.StartIngestionJob(
		ctx,
		&bedrockagent.StartIngestionJobInput{
			KnowledgeBaseId: aws.String(kb.knowledgeBaseID),
			DataSourceId:    aws.String(datasourceID),
		},
		func(o *bedrockagent.Options) {
			o.Retryer = startIngestionJobRetryer{
				Standard: retry.NewStandard(func(o *retry.StandardOptions) {
					o.MaxAttempts = 6
					o.MaxBackoff = 7 * time.Second
				}),
			}
		})
	if err != nil {
		return "", fmt.Errorf("failed to start ingestion job: %w", err)
	}
	return aws.ToString(result.IngestionJob.IngestionJobId), nil
}

func (kb *KnowledgeBase) checkIngestionJobStatus(ctx context.Context, datasourceID, ingestionJobID string) error {
	maxRetries := 8
	delay := _initialIngestionJobStatusRetryDelay

	// If the ingestion job is still running, retry with exponential backoff
	for attempt := 1; attempt <= maxRetries; attempt++ {
		time.Sleep(delay)

		result, err := kb.bedrockAgent.GetIngestionJob(ctx, &bedrockagent.GetIngestionJobInput{
			KnowledgeBaseId: aws.String(kb.knowledgeBaseID),
			DataSourceId:    aws.String(datasourceID),
			IngestionJobId:  aws.String(ingestionJobID),
		})
		if err != nil {
			return fmt.Errorf("failed to get ingestion job: %w", err)
		}
		if result.IngestionJob.Status == types.IngestionJobStatusComplete {
			return nil
		}
		if result.IngestionJob.Status == "COMPLETE" {
			return nil
		}
		delay *= 2
	}

	return fmt.Errorf("exceeded maximum number of retries (%d)", maxRetries)
}<|MERGE_RESOLUTION|>--- conflicted
+++ resolved
@@ -39,11 +39,7 @@
 	}
 
 	hasher := blake3.New()
-<<<<<<< HEAD
-	_, _ = hasher.Write(hashInput.Bytes())
-=======
 	_, _ = hasher.Write(hashInput.Bytes()) // hash.Hash.Write never returns an error
->>>>>>> 9715b951
 	return hex.EncodeToString(hasher.Sum(nil))
 }
 
