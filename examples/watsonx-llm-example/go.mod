module github.com/vendasta/langchaingo/examples/watsonx-llm-example

go 1.24.3

<<<<<<< HEAD
toolchain go1.22.2

require github.com/vendasta/langchaingo v0.1.13-pre.1
=======
require github.com/tmc/langchaingo v0.1.14-pre.4
>>>>>>> 900c1b94

require (
	github.com/IBM/watsonx-go v1.0.0 // indirect
	github.com/dlclark/regexp2 v1.10.0 // indirect
	github.com/google/uuid v1.6.0 // indirect
	github.com/pkoukk/tiktoken-go v0.1.6 // indirect
)<|MERGE_RESOLUTION|>--- conflicted
+++ resolved
@@ -2,13 +2,9 @@
 
 go 1.24.3
 
-<<<<<<< HEAD
 toolchain go1.22.2
 
 require github.com/vendasta/langchaingo v0.1.13-pre.1
-=======
-require github.com/tmc/langchaingo v0.1.14-pre.4
->>>>>>> 900c1b94
 
 require (
 	github.com/IBM/watsonx-go v1.0.0 // indirect
