module github.com/vendasta/langchaingo/examples/groq-completion-example

go 1.24.3

require github.com/tmc/langchaingo v0.1.14-pre.4

<<<<<<< HEAD
require (
	github.com/joho/godotenv v1.5.1
	github.com/vendasta/langchaingo v0.1.13-pre.1
)
=======
>>>>>>> 900c1b94

require (
	github.com/dlclark/regexp2 v1.10.0 // indirect
	github.com/google/uuid v1.6.0 // indirect
	github.com/pkoukk/tiktoken-go v0.1.6 // indirect
)<|MERGE_RESOLUTION|>--- conflicted
+++ resolved
@@ -4,13 +4,10 @@
 
 require github.com/tmc/langchaingo v0.1.14-pre.4
 
-<<<<<<< HEAD
 require (
 	github.com/joho/godotenv v1.5.1
 	github.com/vendasta/langchaingo v0.1.13-pre.1
 )
-=======
->>>>>>> 900c1b94
 
 require (
 	github.com/dlclark/regexp2 v1.10.0 // indirect
