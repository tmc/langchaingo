package chains

import (
	"context"
	"fmt"

	"github.com/tmc/langchaingo/callbacks"
	"github.com/tmc/langchaingo/llms"
	"github.com/tmc/langchaingo/memory"
	"github.com/tmc/langchaingo/outputparser"
	"github.com/tmc/langchaingo/prompts"
	"github.com/tmc/langchaingo/schema"
)

const _llmChainDefaultOutputKey = "text"

type LLMChain struct {
	Prompt           prompts.FormatPrompter
	LLM              llms.Model
	Memory           schema.Memory
	CallbacksHandler callbacks.Handler
	OutputParser     schema.OutputParser[any]

	OutputKey string
}

var (
	_ Chain                  = &LLMChain{}
	_ callbacks.HandlerHaver = &LLMChain{}
)

// NewLLMChain creates a new LLMChain with an LLM and a prompt.
func NewLLMChain(llm llms.Model, prompt prompts.FormatPrompter, opts ...ChainCallOption) *LLMChain {
	opt := &chainCallOption{}
	for _, o := range opts {
		o(opt)
	}
	chain := &LLMChain{
		Prompt:           prompt,
		LLM:              llm,
		OutputParser:     outputparser.NewSimple(),
		Memory:           memory.NewSimple(),
		OutputKey:        _llmChainDefaultOutputKey,
		CallbacksHandler: opt.CallbackHandler,
	}

	return chain
}

// Call formats the prompts with the input values, generates using the llm, and parses
// the output from the llm with the output parser. This function should not be called
// directly, use rather the Call or Run function if the prompt only requires one input
// value.
func (c LLMChain) Call(ctx context.Context, values map[string]any, options ...ChainCallOption) (map[string]any, error) {
	promptValue, err := c.Prompt.FormatPrompt(values)
	if err != nil {
		return nil, err
	}
<<<<<<< HEAD
	fmt.Printf("promptValue: %+v\n", promptValue)
	result, err := llms.GeneratePrompt(
		ctx,
		c.LLM,
		[]schema.PromptValue{promptValue},
		getLLMCallOptions(options...)...,
	)
=======

	result, err := c.LLM.Call(ctx, promptValue.String(), getLLMCallOptions(options...)...)
>>>>>>> 1619737b
	if err != nil {
		return nil, err
	}

	finalOutput, err := c.OutputParser.ParseWithPrompt(result, promptValue)
	if err != nil {
		return nil, err
	}

	return map[string]any{c.OutputKey: finalOutput}, nil
}

// GetMemory returns the memory.
func (c LLMChain) GetMemory() schema.Memory { //nolint:ireturn
	return c.Memory //nolint:ireturn
}

func (c LLMChain) GetCallbackHandler() callbacks.Handler { //nolint:ireturn
	return c.CallbacksHandler
}

// GetInputKeys returns the expected input keys.
func (c LLMChain) GetInputKeys() []string {
	return append([]string{}, c.Prompt.GetInputVariables()...)
}

// GetOutputKeys returns the output keys the chain will return.
func (c LLMChain) GetOutputKeys() []string {
	return []string{c.OutputKey}
}<|MERGE_RESOLUTION|>--- conflicted
+++ resolved
@@ -2,7 +2,6 @@
 
 import (
 	"context"
-	"fmt"
 
 	"github.com/tmc/langchaingo/callbacks"
 	"github.com/tmc/langchaingo/llms"
@@ -56,18 +55,8 @@
 	if err != nil {
 		return nil, err
 	}
-<<<<<<< HEAD
-	fmt.Printf("promptValue: %+v\n", promptValue)
-	result, err := llms.GeneratePrompt(
-		ctx,
-		c.LLM,
-		[]schema.PromptValue{promptValue},
-		getLLMCallOptions(options...)...,
-	)
-=======
 
 	result, err := c.LLM.Call(ctx, promptValue.String(), getLLMCallOptions(options...)...)
->>>>>>> 1619737b
 	if err != nil {
 		return nil, err
 	}
