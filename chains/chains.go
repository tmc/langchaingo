--- conflicted
+++ resolved
@@ -21,8 +21,6 @@
 	GetOutputKeys() []string
 }
 
-<<<<<<< HEAD
-=======
 type chainCallOptions struct {
 	Temperature float64
 	StopWords   []string
@@ -53,7 +51,6 @@
 // ChainCallOption is a function that can be used to modify the behavior of the Call function.
 type ChainCallOption func(*chainCallOptions)
 
->>>>>>> 859dd1a1
 // Call is the function used for calling chains.
 func Call(ctx context.Context, c Chain, inputValues map[string]any, options ...ChainCallOption) (map[string]any, error) { //nolint: lll
 	if err := validateInputs(c, inputValues); err != nil {
