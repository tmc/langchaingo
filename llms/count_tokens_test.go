--- conflicted
+++ resolved
@@ -8,7 +8,6 @@
 
 func TestCountTokens(t *testing.T) {
 	t.Parallel()
-<<<<<<< HEAD
 
 	tests := []struct {
 		name          string
@@ -59,10 +58,8 @@
 			t.Parallel()
 			numTokens := CountTokens(tt.model, tt.text)
 			assert.Equal(t, tt.expectedCount, numTokens)
-=======
-	numTokens := CountTokens("gpt-3.5-turbo", "test for counting tokens")
-	expectedNumTokens := 4
-	assert.Equal(t, expectedNumTokens, numTokens)
+		})
+	}
 }
 
 func TestGetModelContextSize(t *testing.T) {
@@ -108,7 +105,6 @@
 		t.Run(tt.model, func(t *testing.T) {
 			size := GetModelContextSize(tt.model)
 			assert.Equal(t, tt.expectedSize, size, "Context size for model %s", tt.model)
->>>>>>> 900c1b94
 		})
 	}
 }