package openai

import (
	"context"
	"fmt"
	"regexp"
	"strings"

	"github.com/vendasta/langchaingo/callbacks"
	"github.com/vendasta/langchaingo/llms"
	"github.com/vendasta/langchaingo/llms/openai/internal/openaiclient"
)

type ChatMessage = openaiclient.ChatMessage

type LLM struct {
	CallbacksHandler callbacks.Handler
	client           *openaiclient.Client
	model            string // Track current model for reasoning detection
}

const (
	RoleSystem    = "system"
	RoleAssistant = "assistant"
	RoleUser      = "user"
	RoleFunction  = "function"
	RoleTool      = "tool"
)

// ModelCapability defines what a model supports
type ModelCapability struct {
	Pattern          string // Regex pattern to match model names
	SupportsSystem   bool   // If true, supports system messages
	SupportsThinking bool   // If true, supports reasoning/thinking
	SupportsCaching  bool   // If true, supports prompt caching
	// Add more capabilities as needed
}

// modelCapabilities defines capabilities for different model patterns
var modelCapabilities = []ModelCapability{
	// OpenAI reasoning models (o1, o3 series) - no system message support
	{
		Pattern:          `(?i)^o[13](-mini|-preview)?$`, // Matches o1, o1-mini, o1-preview, o3, o3-mini
		SupportsSystem:   false,                          // O1 models don't support system messages
		SupportsThinking: true,
		SupportsCaching:  false,
	},
	// GPT-4 models
	{
		Pattern:          `(?i)^gpt-4`, // Matches gpt-4, gpt-4-turbo, etc.
		SupportsSystem:   true,
		SupportsThinking: false,
		SupportsCaching:  false, // OpenAI caching coming soon
	},
	// GPT-3.5 models
	{
		Pattern:          `(?i)^gpt-3\.5`,
		SupportsSystem:   true,
		SupportsThinking: false,
		SupportsCaching:  false,
	},
	// Future models can be added here
}

// getModelCapabilities returns the capabilities for a given model
func getModelCapabilities(model string) ModelCapability {
	for _, cap := range modelCapabilities {
		if matched, _ := regexp.MatchString(cap.Pattern, model); matched {
			return cap
		}
	}
	// Default capabilities - assume standard model
	return ModelCapability{
		SupportsSystem:   true,
		SupportsThinking: false,
		SupportsCaching:  false,
	}
}

var (
	_ llms.Model          = (*LLM)(nil)
	_ llms.ReasoningModel = (*LLM)(nil)
)

// New returns a new OpenAI LLM.
func New(opts ...Option) (*LLM, error) {
	opt, c, err := newClient(opts...)
	if err != nil {
		return nil, err
	}
	return &LLM{
		client:           c,
		CallbacksHandler: opt.callbackHandler,
		model:            c.Model, // Store the model for reasoning detection
	}, err
}

// Call requests a completion for the given prompt.
func (o *LLM) Call(ctx context.Context, prompt string, options ...llms.CallOption) (string, error) {
	return llms.GenerateFromSinglePrompt(ctx, o, prompt, options...)
}

// GenerateContent implements the Model interface.
func (o *LLM) GenerateContent(ctx context.Context, messages []llms.MessageContent, options ...llms.CallOption) (*llms.ContentResponse, error) { //nolint: lll, cyclop, funlen
	if o.CallbacksHandler != nil {
		o.CallbacksHandler.HandleLLMGenerateContentStart(ctx, messages)
	}

	opts := llms.CallOptions{}
	for _, opt := range options {
		opt(&opts)
	}

	// Determine the effective model for this request (don't mutate o.model to avoid races)
	effectiveModel := opts.Model
	if effectiveModel == "" {
		effectiveModel = o.model
	}

	// Get capabilities for this model
	modelCaps := getModelCapabilities(effectiveModel)

	// For models that don't support system messages, we need to merge them into user messages
	var systemContent string
	if !modelCaps.SupportsSystem {
		for _, mc := range messages {
			if mc.Role == llms.ChatMessageTypeSystem {
				// Extract system message content
				for _, part := range mc.Parts {
					if textPart, ok := part.(llms.TextContent); ok {
						if systemContent != "" {
							systemContent += "\n\n"
						}
						systemContent += textPart.Text
					}
				}
			}
		}
	}

	chatMsgs := make([]*ChatMessage, 0, len(messages))
	for _, mc := range messages {
		// Skip system messages for models that don't support them
		if mc.Role == llms.ChatMessageTypeSystem && !modelCaps.SupportsSystem {
			continue
		}

		msg := &ChatMessage{MultiContent: mc.Parts}
		switch mc.Role {
		case llms.ChatMessageTypeSystem:
			msg.Role = RoleSystem
		case llms.ChatMessageTypeAI:
			msg.Role = RoleAssistant
		case llms.ChatMessageTypeHuman:
			msg.Role = RoleUser
			// For models without system support, prepend system content to first user message
			if systemContent != "" && !modelCaps.SupportsSystem {
				// Prepend system content to the user message
				newParts := []llms.ContentPart{}
				if systemContent != "" {
					newParts = append(newParts, llms.TextContent{Text: systemContent + "\n\n"})
				}
				newParts = append(newParts, mc.Parts...)
				msg.MultiContent = newParts
				systemContent = "" // Clear after using
			}
		case llms.ChatMessageTypeGeneric:
			msg.Role = RoleUser
		case llms.ChatMessageTypeFunction:
			msg.Role = RoleFunction
			// Extract name and content from ToolCallResponse for function messages
			if len(mc.Parts) == 1 {
				if p, ok := mc.Parts[0].(llms.ToolCallResponse); ok {
					msg.Name = p.Name
					msg.Content = p.Content
				}
			}
		case llms.ChatMessageTypeTool:
			msg.Role = RoleTool
			// Here we extract tool calls from the message and populate the ToolCalls field.

			// parse mc.Parts (which should have one entry of type ToolCallResponse) and populate msg.Content and msg.ToolCallID
			if len(mc.Parts) != 1 {
				return nil, fmt.Errorf("expected exactly one part for role %v, got %v", mc.Role, len(mc.Parts))
			}
			switch p := mc.Parts[0].(type) {
			case llms.ToolCallResponse:
				msg.ToolCallID = p.ToolCallID
				msg.Content = p.Content
			default:
				return nil, fmt.Errorf("expected part of type ToolCallResponse for role %v, got %T", mc.Role, mc.Parts[0])
			}

		default:
			return nil, fmt.Errorf("role %v not supported", mc.Role)
		}

		// Here we extract tool calls from the message and populate the ToolCalls field.
		newParts, toolCalls := ExtractToolParts(msg)
		msg.MultiContent = newParts
		msg.ToolCalls = toolCallsFromToolCalls(toolCalls)

		chatMsgs = append(chatMsgs, msg)
	}
	// Check if we should use the legacy max_tokens field
	useLegacyMaxTokens := false
	if opts.Metadata != nil {
		if v, ok := opts.Metadata["openai:use_legacy_max_tokens"].(bool); ok {
			useLegacyMaxTokens = v
		}
	}

	// Extract reasoning effort for thinking models
	// Note: OpenAI o1/o3 models have built-in reasoning and don't support reasoning_effort parameter
	// This is kept for future models that might support it (like GPT-5)
	var reasoningEffort string
	// Commented out for now since current o1 models don't support this parameter
	/*
		if opts.Metadata != nil {
			if config, ok := opts.Metadata["thinking_config"].(*llms.ThinkingConfig); ok {
				// Map thinking mode to reasoning effort
				switch config.Mode {
				case llms.ThinkingModeLow:
					reasoningEffort = "low"
				case llms.ThinkingModeMedium:
					reasoningEffort = "medium"
				case llms.ThinkingModeHigh:
					reasoningEffort = "high"
				}

				// Handle streaming for thinking
				if config.StreamThinking && opts.StreamingReasoningFunc == nil && opts.StreamingFunc != nil {
					// Set up default reasoning streaming if requested but not provided
					// Wrap the single-param streaming func into a reasoning func
					opts.StreamingReasoningFunc = func(ctx context.Context, reasoningChunk []byte, chunk []byte) error {
						// For default behavior, we might want to stream both or just the main content
						// Here we'll just stream the main content chunk
						if len(chunk) > 0 {
							return opts.StreamingFunc(ctx, chunk)
						}
						return nil
					}
				}
			}
		}
	*/

	// Filter out internal metadata that shouldn't be sent to API
	apiMetadata := make(map[string]any)
	if opts.Metadata != nil {
		for k, v := range opts.Metadata {
			// Skip internal metadata keys
			if k == "thinking_config" || strings.HasPrefix(k, "openai:") {
				continue
			}
			apiMetadata[k] = v
		}
	}
	// Only include metadata if there are actual values to send
	if len(apiMetadata) == 0 {
		apiMetadata = nil
	}

	req := &openaiclient.ChatRequest{
		Model:                  opts.Model,
		StopWords:              opts.StopWords,
		Messages:               chatMsgs,
		StreamingFunc:          opts.StreamingFunc,
		StreamingReasoningFunc: opts.StreamingReasoningFunc,
		Temperature:            opts.Temperature,
		N:                      opts.N,
		FrequencyPenalty:       opts.FrequencyPenalty,
		PresencePenalty:        opts.PresencePenalty,
		ReasoningEffort:        reasoningEffort,

		// Token handling: check metadata flag for legacy behavior
		// By default use max_completion_tokens (modern field)
		// If WithLegacyMaxTokensField() is used, use max_tokens instead
		MaxCompletionTokens: func() int {
			if useLegacyMaxTokens {
				return 0 // Don't set max_completion_tokens
			}
			return opts.MaxTokens
		}(),
		MaxTokens: func() int {
			if useLegacyMaxTokens {
				return opts.MaxTokens // Set the legacy field
			}
			return 0 // Don't set max_tokens
		}(),

		ToolChoice:           opts.ToolChoice,
		FunctionCallBehavior: openaiclient.FunctionCallBehavior(opts.FunctionCallBehavior),
		Seed:                 opts.Seed,
<<<<<<< HEAD
		Metadata:             opts.Metadata,
		User:                 o.client.User,
		ParallelToolCalls:    o.client.ParallelToolCalls,
=======
		Metadata:             apiMetadata,
>>>>>>> 900c1b94
	}
	if opts.JSONMode {
		req.ResponseFormat = ResponseFormatJSON
	}

	// since req.Functions is deprecated, we need to use the new Tools API.
	for _, fn := range opts.Functions {
		req.Tools = append(req.Tools, openaiclient.Tool{
			Type: "function",
			Function: openaiclient.FunctionDefinition{
				Name:        fn.Name,
				Description: fn.Description,
				Parameters:  fn.Parameters,
				Strict:      fn.Strict,
			},
		})
	}
	// if opts.Tools is not empty, append them to req.Tools
	for _, tool := range opts.Tools {
		t, err := toolFromTool(tool)
		if err != nil {
			return nil, fmt.Errorf("failed to convert llms tool to openai tool: %w", err)
		}
		req.Tools = append(req.Tools, t)
	}

	// if o.client.ResponseFormat is set, use it for the request
	if o.client.ResponseFormat != nil {
		req.ResponseFormat = o.client.ResponseFormat
	}

	result, err := o.client.CreateChat(ctx, req)
	if err != nil {
		return nil, err
	}
	if len(result.Choices) == 0 {
		return nil, ErrEmptyResponse
	}

	choices := make([]*llms.ContentChoice, len(result.Choices))
	for i, c := range result.Choices {
		choices[i] = &llms.ContentChoice{
			Content:          c.Message.Content,
			ReasoningContent: c.Message.ReasoningContent,
			StopReason:       fmt.Sprint(c.FinishReason),
			GenerationInfo: map[string]any{
<<<<<<< HEAD
				"CompletionTokens": result.Usage.CompletionTokens,
				"PromptTokens":     result.Usage.PromptTokens,
				"TotalTokens":      result.Usage.TotalTokens,
				"ReasoningTokens":  result.Usage.CompletionTokensDetails.ReasoningTokens,
				"CachedTokens":     result.Usage.PromptTokensDetails.CachedTokens,
=======
				"CompletionTokens":  result.Usage.CompletionTokens,
				"PromptTokens":      result.Usage.PromptTokens,
				"TotalTokens":       result.Usage.TotalTokens,
				"ReasoningTokens":   result.Usage.CompletionTokensDetails.ReasoningTokens,
				"PromptAudioTokens": result.Usage.PromptTokensDetails.AudioTokens,
				// Standardized fields for cross-provider compatibility
				"ThinkingContent":                    c.Message.ReasoningContent,                           // Standardized field
				"ThinkingTokens":                     result.Usage.CompletionTokensDetails.ReasoningTokens, // Standardized field
				"PromptCachedTokens":                 result.Usage.PromptTokensDetails.CachedTokens,
				"CompletionAudioTokens":              result.Usage.CompletionTokensDetails.AudioTokens,
				"CompletionReasoningTokens":          result.Usage.CompletionTokensDetails.ReasoningTokens,
				"CompletionAcceptedPredictionTokens": result.Usage.CompletionTokensDetails.AcceptedPredictionTokens,
				"CompletionRejectedPredictionTokens": result.Usage.CompletionTokensDetails.RejectedPredictionTokens,
>>>>>>> 900c1b94
			},
		}

		// Legacy function call handling
		if c.FinishReason == "function_call" {
			choices[i].FuncCall = &llms.FunctionCall{
				Name:      c.Message.FunctionCall.Name,
				Arguments: c.Message.FunctionCall.Arguments,
			}
		}
		for _, tool := range c.Message.ToolCalls {
			choices[i].ToolCalls = append(choices[i].ToolCalls, llms.ToolCall{
				ID:   tool.ID,
				Type: string(tool.Type),
				FunctionCall: &llms.FunctionCall{
					Name:      tool.Function.Name,
					Arguments: tool.Function.Arguments,
				},
			})
		}
		// populate legacy single-function call field for backwards compatibility
		if len(choices[i].ToolCalls) > 0 {
			choices[i].FuncCall = choices[i].ToolCalls[0].FunctionCall
		}
	}
	response := &llms.ContentResponse{Choices: choices}
	if o.CallbacksHandler != nil {
		o.CallbacksHandler.HandleLLMGenerateContentEnd(ctx, response)
	}
	return response, nil
}

// SupportsReasoning implements the ReasoningModel interface.
// Returns true if the current model supports reasoning/thinking tokens.
func (o *LLM) SupportsReasoning() bool {
	// Check the current model (may have been overridden by WithModel option)
	model := o.model
	if model == "" {
		model = o.client.Model
	}

	modelLower := strings.ToLower(model)

	// OpenAI o1 series (reasoning models)
	if strings.HasPrefix(modelLower, "o1-") ||
		strings.Contains(modelLower, "o1-preview") ||
		strings.Contains(modelLower, "o1-mini") {
		return true
	}

	// OpenAI o3 series
	if strings.HasPrefix(modelLower, "o3-") ||
		strings.Contains(modelLower, "o3-mini") {
		return true
	}

	// Future o4+ series
	if strings.HasPrefix(modelLower, "o4-") ||
		strings.HasPrefix(modelLower, "o5-") {
		return true
	}

	// GPT-5 series (expected to have reasoning capabilities)
	if strings.HasPrefix(modelLower, "gpt-5") {
		return true
	}

	return false
}

// CreateEmbedding creates embeddings for the given input texts.
func (o *LLM) CreateEmbedding(ctx context.Context, inputTexts []string) ([][]float32, error) {
	embeddings, err := o.client.CreateEmbedding(ctx, &openaiclient.EmbeddingRequest{
		Input: inputTexts,
		Model: o.client.EmbeddingModel,
	})
	if err != nil {
		return nil, fmt.Errorf("failed to create openai embeddings: %w", err)
	}
	if len(embeddings) == 0 {
		return nil, ErrEmptyResponse
	}
	if len(inputTexts) != len(embeddings) {
		return embeddings, ErrUnexpectedResponseLength
	}
	return embeddings, nil
}

// ExtractToolParts extracts the tool parts from a message.
func ExtractToolParts(msg *ChatMessage) ([]llms.ContentPart, []llms.ToolCall) {
	var content []llms.ContentPart
	var toolCalls []llms.ToolCall
	for _, part := range msg.MultiContent {
		switch p := part.(type) {
		case llms.TextContent:
			content = append(content, p)
		case llms.ImageURLContent:
			content = append(content, p)
		case llms.BinaryContent:
			content = append(content, p)
		case llms.ToolCall:
			toolCalls = append(toolCalls, p)
		}
	}
	return content, toolCalls
}

// toolFromTool converts an llms.Tool to a Tool.
func toolFromTool(t llms.Tool) (openaiclient.Tool, error) {
	tool := openaiclient.Tool{
		Type: openaiclient.ToolType(t.Type),
	}
	switch t.Type {
	case string(openaiclient.ToolTypeFunction):
		tool.Function = openaiclient.FunctionDefinition{
			Name:        t.Function.Name,
			Description: t.Function.Description,
			Parameters:  t.Function.Parameters,
			Strict:      t.Function.Strict,
		}
	default:
		return openaiclient.Tool{}, fmt.Errorf("tool type %v not supported", t.Type)
	}
	return tool, nil
}

// toolCallsFromToolCalls converts a slice of llms.ToolCall to a slice of ToolCall.
func toolCallsFromToolCalls(tcs []llms.ToolCall) []openaiclient.ToolCall {
	toolCalls := make([]openaiclient.ToolCall, len(tcs))
	for i, tc := range tcs {
		toolCalls[i] = toolCallFromToolCall(tc)
	}
	return toolCalls
}

// toolCallFromToolCall converts an llms.ToolCall to a ToolCall.
func toolCallFromToolCall(tc llms.ToolCall) openaiclient.ToolCall {
	return openaiclient.ToolCall{
		ID:   tc.ID,
		Type: openaiclient.ToolType(tc.Type),
		Function: openaiclient.ToolFunction{
			Name:      tc.FunctionCall.Name,
			Arguments: tc.FunctionCall.Arguments,
		},
	}
}<|MERGE_RESOLUTION|>--- conflicted
+++ resolved
@@ -292,13 +292,9 @@
 		ToolChoice:           opts.ToolChoice,
 		FunctionCallBehavior: openaiclient.FunctionCallBehavior(opts.FunctionCallBehavior),
 		Seed:                 opts.Seed,
-<<<<<<< HEAD
 		Metadata:             opts.Metadata,
 		User:                 o.client.User,
 		ParallelToolCalls:    o.client.ParallelToolCalls,
-=======
-		Metadata:             apiMetadata,
->>>>>>> 900c1b94
 	}
 	if opts.JSONMode {
 		req.ResponseFormat = ResponseFormatJSON
@@ -345,27 +341,11 @@
 			ReasoningContent: c.Message.ReasoningContent,
 			StopReason:       fmt.Sprint(c.FinishReason),
 			GenerationInfo: map[string]any{
-<<<<<<< HEAD
 				"CompletionTokens": result.Usage.CompletionTokens,
 				"PromptTokens":     result.Usage.PromptTokens,
 				"TotalTokens":      result.Usage.TotalTokens,
 				"ReasoningTokens":  result.Usage.CompletionTokensDetails.ReasoningTokens,
 				"CachedTokens":     result.Usage.PromptTokensDetails.CachedTokens,
-=======
-				"CompletionTokens":  result.Usage.CompletionTokens,
-				"PromptTokens":      result.Usage.PromptTokens,
-				"TotalTokens":       result.Usage.TotalTokens,
-				"ReasoningTokens":   result.Usage.CompletionTokensDetails.ReasoningTokens,
-				"PromptAudioTokens": result.Usage.PromptTokensDetails.AudioTokens,
-				// Standardized fields for cross-provider compatibility
-				"ThinkingContent":                    c.Message.ReasoningContent,                           // Standardized field
-				"ThinkingTokens":                     result.Usage.CompletionTokensDetails.ReasoningTokens, // Standardized field
-				"PromptCachedTokens":                 result.Usage.PromptTokensDetails.CachedTokens,
-				"CompletionAudioTokens":              result.Usage.CompletionTokensDetails.AudioTokens,
-				"CompletionReasoningTokens":          result.Usage.CompletionTokensDetails.ReasoningTokens,
-				"CompletionAcceptedPredictionTokens": result.Usage.CompletionTokensDetails.AcceptedPredictionTokens,
-				"CompletionRejectedPredictionTokens": result.Usage.CompletionTokensDetails.RejectedPredictionTokens,
->>>>>>> 900c1b94
 			},
 		}
 
