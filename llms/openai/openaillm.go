--- conflicted
+++ resolved
@@ -140,16 +140,12 @@
 
 	chatMsgs := make([]*ChatMessage, 0, len(messages))
 	for _, mc := range messages {
-<<<<<<< HEAD
-		msg := &ChatMessage{}
-=======
 		// Skip system messages for models that don't support them
 		if mc.Role == llms.ChatMessageTypeSystem && !modelCaps.SupportsSystem {
 			continue
 		}
 
-		msg := &ChatMessage{MultiContent: mc.Parts}
->>>>>>> 509308ff
+		msg := &ChatMessage{}
 		switch mc.Role {
 		case llms.ChatMessageTypeSystem:
 			msg.Role = RoleSystem
@@ -165,7 +161,7 @@
 					newParts = append(newParts, llms.TextContent{Text: systemContent + "\n\n"})
 				}
 				newParts = append(newParts, mc.Parts...)
-				msg.MultiContent = newParts
+				mc.Parts = newParts
 				systemContent = "" // Clear after using
 			}
 		case llms.ChatMessageTypeGeneric:
