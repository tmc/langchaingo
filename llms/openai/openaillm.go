--- conflicted
+++ resolved
@@ -6,7 +6,6 @@
 	"errors"
 	"io"
 	"os"
-	"reflect"
 
 	"github.com/sashabaranov/go-openai"
 
@@ -71,12 +70,13 @@
 		TopP:             float32(opts.TopP),
 		Stream:           opts.StreamingFunc != nil,
 		Stop:             opts.StopWords,
-		FrequencyPenalty: float32(opts.RepetitionPenalty),
+		N:                opts.N,
+		FrequencyPenalty: float32(opts.FrequencyPenalty),
+		PresencePenalty:  float32(opts.PresencePenalty),
 	}
 
 	generations := make([]*llms.Generation, 0, len(prompts))
 	for _, prompt := range prompts {
-<<<<<<< HEAD
 		request.Prompt = prompt
 		if request.Stream {
 			generation, err := o.createCompletionStream(ctx, request, opts)
@@ -119,19 +119,6 @@
 
 		text := resp.Choices[0].Text
 		err = opts.StreamingFunc(ctx, []byte(text))
-=======
-		result, err := o.client.CreateCompletion(ctx, &openaiclient.CompletionRequest{
-			Model:            opts.Model,
-			Prompt:           prompt,
-			MaxTokens:        opts.MaxTokens,
-			StopWords:        opts.StopWords,
-			Temperature:      opts.Temperature,
-			N:                opts.N,
-			FrequencyPenalty: opts.FrequencyPenalty,
-			PresencePenalty:  opts.PresencePenalty,
-			TopP:             opts.TopP,
-		})
->>>>>>> 7ea73452
 		if err != nil {
 			return nil, err
 		}
@@ -143,7 +130,7 @@
 	return &llms.Generation{
 		Text: output,
 		GenerationInfo: map[string]any{
-			"finishReason": finishReason,
+			"FinishReason": finishReason,
 		},
 	}, nil
 }
@@ -163,7 +150,10 @@
 	return &llms.Generation{
 		Text: text,
 		GenerationInfo: map[string]any{
-			"finishReason": finishReason,
+			"CompletionTokens": resp.Usage.CompletionTokens,
+			"PromptTokens":     resp.Usage.PromptTokens,
+			"TotalTokens":      resp.Usage.TotalTokens,
+			"FinishReason":     finishReason,
 		},
 	}, nil
 }
@@ -258,7 +248,9 @@
 		TopP:             float32(opts.TopP),
 		Stream:           opts.StreamingFunc != nil,
 		Stop:             opts.StopWords,
-		FrequencyPenalty: float32(opts.RepetitionPenalty),
+		N:                opts.N,
+		FrequencyPenalty: float32(opts.FrequencyPenalty),
+		PresencePenalty:  float32(opts.PresencePenalty),
 	}
 
 	generations := make([]*llms.Generation, 0, len(messageSets))
@@ -287,7 +279,6 @@
 		openaiMessageSets[i] = msgs
 	}
 
-<<<<<<< HEAD
 	for _, msgs := range openaiMessageSets {
 		request.Messages = msgs
 		if request.Stream {
@@ -322,27 +313,12 @@
 		if errors.Is(err, io.EOF) {
 			break
 		} else if err != nil {
-=======
-		result, err := o.client.CreateChat(ctx, &openaiclient.ChatRequest{
-			Model:            opts.Model,
-			StopWords:        opts.StopWords,
-			Messages:         msgs,
-			StreamingFunc:    opts.StreamingFunc,
-			Temperature:      opts.Temperature,
-			MaxTokens:        opts.MaxTokens,
-			N:                opts.N,
-			FrequencyPenalty: opts.FrequencyPenalty,
-			PresencePenalty:  opts.PresencePenalty,
-		})
-		if err != nil {
->>>>>>> 7ea73452
 			return nil, err
 		}
 
 		if len(resp.Choices) == 0 {
 			return nil, ErrEmptyResponse
 		}
-<<<<<<< HEAD
 
 		content := resp.Choices[0].Delta.Content
 		err = opts.StreamingFunc(ctx, []byte(content))
@@ -359,7 +335,7 @@
 			Text: text,
 		},
 		GenerationInfo: map[string]any{
-			"finishReason": finishReason,
+			"FinishReason": finishReason,
 		},
 	}, nil
 }
@@ -368,20 +344,6 @@
 	resp, err := o.client.CreateChatCompletion(ctx, request)
 	if err != nil {
 		return nil, err
-=======
-		text := result.Choices[0].Message.Content
-		generationInfo := make(map[string]any, reflect.ValueOf(result.Usage).NumField())
-		generationInfo["CompletionTokens"] = result.Usage.CompletionTokens
-		generationInfo["PromptTokens"] = result.Usage.PromptTokens
-		generationInfo["TotalTokens"] = result.Usage.TotalTokens
-		generations = append(generations, &llms.Generation{
-			Message: &schema.AIChatMessage{
-				Text: text,
-			},
-			Text:           text,
-			GenerationInfo: generationInfo,
-		})
->>>>>>> 7ea73452
 	}
 
 	if len(resp.Choices) == 0 {
@@ -395,7 +357,10 @@
 			Text: text,
 		},
 		GenerationInfo: map[string]any{
-			"finishReason": finishReason,
+			"CompletionTokens": resp.Usage.CompletionTokens,
+			"PromptTokens":     resp.Usage.PromptTokens,
+			"TotalTokens":      resp.Usage.TotalTokens,
+			"FinishReason":     finishReason,
 		},
 	}, nil
 }
