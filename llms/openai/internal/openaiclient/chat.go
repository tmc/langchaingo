package openaiclient

import (
	"bufio"
	"bytes"
	"context"
	"encoding/json"
	"errors"
	"fmt"
	"log"
	"net/http"
	"strings"

	"github.com/tmc/langchaingo/llms"
)

const (
	defaultChatModel = "gpt-3.5-turbo"
)

var ErrContentExclusive = errors.New("only one of Content / MultiContent allowed in message")

// ChatRequest is a request to complete a chat completion..
type ChatRequest struct {
	Model            string         `json:"model"`
	Messages         []*ChatMessage `json:"messages"`
	Temperature      float64        `json:"temperature"`
	TopP             float64        `json:"top_p,omitempty"`
	MaxTokens        int            `json:"max_tokens,omitempty"`
	N                int            `json:"n,omitempty"`
	StopWords        []string       `json:"stop,omitempty"`
	Stream           bool           `json:"stream,omitempty"`
	FrequencyPenalty float64        `json:"frequency_penalty,omitempty"`
	PresencePenalty  float64        `json:"presence_penalty,omitempty"`
	Seed             int            `json:"seed,omitempty"`

	// ResponseFormat is the format of the response.
	ResponseFormat *ResponseFormat `json:"response_format,omitempty"`

	// LogProbs indicates whether to return log probabilities of the output tokens or not.
	// If true, returns the log probabilities of each output token returned in the content of message.
	// This option is currently not available on the gpt-4-vision-preview model.
	LogProbs bool `json:"logprobs,omitempty"`
	// TopLogProbs is an integer between 0 and 5 specifying the number of most likely tokens to return at each
	// token position, each with an associated log probability.
	// logprobs must be set to true if this parameter is used.
	TopLogProbs int `json:"top_logprobs,omitempty"`

	Tools []Tool `json:"tools,omitempty"`
	// This can be either a string or a ToolChoice object.
	// If it is a string, it should be one of 'none', or 'auto', otherwise it should be a ToolChoice object specifying a specific tool to use.
	ToolChoice any `json:"tool_choice,omitempty"`

	// StreamingFunc is a function to be called for each chunk of a streaming response.
	// Return an error to stop streaming early.
	StreamingFunc func(ctx context.Context, chunk []byte) error `json:"-"`

	// Deprecated: use Tools instead.
	Functions []FunctionDefinition `json:"functions,omitempty"`
	// Deprecated: use ToolChoice instead.
	FunctionCallBehavior FunctionCallBehavior `json:"function_call,omitempty"`
}

// ToolType is the type of a tool.
type ToolType string

const (
	ToolTypeFunction ToolType = "function"
)

// Tool is a tool to use in a chat request.
type Tool struct {
	Type     ToolType           `json:"type"`
	Function FunctionDefinition `json:"function,omitempty"`
}

// ToolChoice is a choice of a tool to use.
type ToolChoice struct {
	Type     ToolType     `json:"type"`
	Function ToolFunction `json:"function,omitempty"`
}

// ToolFunction is a function to be called in a tool choice.
type ToolFunction struct {
	Name      string `json:"name"`
	Arguments string `json:"arguments"`
}

// ToolCall is a call to a tool.
type ToolCall struct {
	ID       string       `json:"id,omitempty"`
	Type     ToolType     `json:"type"`
	Function ToolFunction `json:"function,omitempty"`
}

// ResponseFormat is the format of the response.
type ResponseFormat struct {
	Type string `json:"type"`
}

// ChatMessage is a message in a chat request.
type ChatMessage struct { //nolint:musttag
	// The role of the author of this message. One of system, user, assistant, function, or tool.
	Role string

	// The content of the message.
	// This field is mutually exclusive with MultiContent.
	Content string

	// MultiContent is a list of content parts to use in the message.
	MultiContent []llms.ContentPart

	// The name of the author of this message. May contain a-z, A-Z, 0-9, and underscores,
	// with a maximum length of 64 characters.
	Name string

	// ToolCalls is a list of tools that were called in the message.
	ToolCalls []ToolCall `json:"tool_calls,omitempty"`

	// FunctionCall represents a function call that was made in the message.
	// Deprecated: use ToolCalls instead.
	FunctionCall *FunctionCall

	// ToolCallID is the ID of the tool call this message is for.
	// Only present in tool messages.
	ToolCallID string `json:"tool_call_id,omitempty"`
}

type NvidiaMultPayload struct {
	Model    string `json:"model"`
	Messages []Messages
}
type Messages struct {
	Role    string `json:"role"`
	Content []struct {
		Text string `json:"text"`
		Type string `json:"type"`
	} `json:"content"`
}

func (m ChatMessage) MarshalJSON() ([]byte, error) {
	if m.Content != "" && m.MultiContent != nil {
		return nil, ErrContentExclusive
	}
	if text, ok := isSingleTextContent(m.MultiContent); ok {
		m.Content = text
		m.MultiContent = nil
	}
	if len(m.MultiContent) > 0 {
		msg := struct {
			Role         string             `json:"role"`
			Content      string             `json:"-"`
			MultiContent []llms.ContentPart `json:"content,omitempty"`
			Name         string             `json:"name,omitempty"`
			ToolCalls    []ToolCall         `json:"tool_calls,omitempty"`

			// Deprecated: use ToolCalls instead.
			FunctionCall *FunctionCall `json:"function_call,omitempty"`

			// ToolCallID is the ID of the tool call this message is for.
			// Only present in tool messages.
			ToolCallID string `json:"tool_call_id,omitempty"`
		}(m)
		return json.Marshal(msg)
	}
	msg := struct {
		Role         string             `json:"role"`
		Content      string             `json:"content"`
		MultiContent []llms.ContentPart `json:"-"`
		Name         string             `json:"name,omitempty"`
		ToolCalls    []ToolCall         `json:"tool_calls,omitempty"`
		// Deprecated: use ToolCalls instead.
		FunctionCall *FunctionCall `json:"function_call,omitempty"`

		// ToolCallID is the ID of the tool call this message is for.
		// Only present in tool messages.
		ToolCallID string `json:"tool_call_id,omitempty"`
	}(m)
	return json.Marshal(msg)
}

func isSingleTextContent(parts []llms.ContentPart) (string, bool) {
	if len(parts) != 1 {
		return "", false
	}
	tc, isText := parts[0].(llms.TextContent)
	return tc.Text, isText
}

func (m *ChatMessage) UnmarshalJSON(data []byte) error {
	msg := struct {
		Role         string             `json:"role"`
		Content      string             `json:"content"`
		MultiContent []llms.ContentPart `json:"-"` // not expected in response
		Name         string             `json:"name,omitempty"`
		ToolCalls    []ToolCall         `json:"tool_calls,omitempty"`
		// Deprecated: use ToolCalls instead.
		FunctionCall *FunctionCall `json:"function_call,omitempty"`

		// ToolCallID is the ID of the tool call this message is for.
		// Only present in tool messages.
		ToolCallID string `json:"tool_call_id,omitempty"`
	}{}
	err := json.Unmarshal(data, &msg)
	if err != nil {
		return err
	}
	*m = ChatMessage(msg)
	return nil
}

type TopLogProbs struct {
	Token   string  `json:"token"`
	LogProb float64 `json:"logprob"`
	Bytes   []byte  `json:"bytes,omitempty"`
}

// LogProb represents the probability information for a token.
type LogProb struct {
	Token   string  `json:"token"`
	LogProb float64 `json:"logprob"`
	Bytes   []byte  `json:"bytes,omitempty"` // Omitting the field if it is null
	// TopLogProbs is a list of the most likely tokens and their log probability, at this token position.
	// In rare cases, there may be fewer than the number of requested top_logprobs returned.
	TopLogProbs []TopLogProbs `json:"top_logprobs"`
}

// LogProbs is the top-level structure containing the log probability information.
type LogProbs struct {
	// Content is a list of message content tokens with log probability information.
	Content []LogProb `json:"content"`
}

type FinishReason string

const (
	FinishReasonStop          FinishReason = "stop"
	FinishReasonLength        FinishReason = "length"
	FinishReasonFunctionCall  FinishReason = "function_call"
	FinishReasonToolCalls     FinishReason = "tool_calls"
	FinishReasonContentFilter FinishReason = "content_filter"
	FinishReasonNull          FinishReason = "null"
)

func (r FinishReason) MarshalJSON() ([]byte, error) {
	if r == FinishReasonNull || r == "" {
		return []byte("null"), nil
	}
	return []byte(`"` + string(r) + `"`), nil // best effort to not break future API changes
}

// ChatCompletionChoice is a choice in a chat response.
type ChatCompletionChoice struct {
	Index        int          `json:"index"`
	Message      ChatMessage  `json:"message"`
	FinishReason FinishReason `json:"finish_reason"`
	LogProbs     *LogProbs    `json:"logprobs,omitempty"`
}

// ChatUsage is the usage of a chat completion request.
type ChatUsage struct {
	PromptTokens     int `json:"prompt_tokens"`
	CompletionTokens int `json:"completion_tokens"`
	TotalTokens      int `json:"total_tokens"`
}

// ChatCompletionResponse is a response to a chat request.
type ChatCompletionResponse struct {
	ID                string                  `json:"id,omitempty"`
	Created           int64                   `json:"created,omitempty"`
	Choices           []*ChatCompletionChoice `json:"choices,omitempty"`
	Model             string                  `json:"model,omitempty"`
	Object            string                  `json:"object,omitempty"`
	Usage             ChatUsage               `json:"usage,omitempty"`
	SystemFingerprint string                  `json:"system_fingerprint"`
}

// StreamedChatResponsePayload is a chunk from the stream.
type StreamedChatResponsePayload struct {
	ID      string  `json:"id,omitempty"`
	Created float64 `json:"created,omitempty"`
	Model   string  `json:"model,omitempty"`
	Object  string  `json:"object,omitempty"`
	Choices []struct {
		Index float64 `json:"index,omitempty"`
		Delta struct {
			Role         string        `json:"role,omitempty"`
			Content      string        `json:"content,omitempty"`
			FunctionCall *FunctionCall `json:"function_call,omitempty"`
			ToolCalls    []*ToolCall   `json:"tool_calls,omitempty"`
		} `json:"delta,omitempty"`
		FinishReason FinishReason `json:"finish_reason,omitempty"`
	} `json:"choices,omitempty"`
}

// FunctionDefinition is a definition of a function that can be called by the model.
type FunctionDefinition struct {
	// Name is the name of the function.
	Name string `json:"name"`
	// Description is a description of the function.
	Description string `json:"description,omitempty"`
	// Parameters is a list of parameters for the function.
	Parameters any `json:"parameters"`
}

// FunctionCallBehavior is the behavior to use when calling functions.
type FunctionCallBehavior string

const (
	// FunctionCallBehaviorUnspecified is the empty string.
	FunctionCallBehaviorUnspecified FunctionCallBehavior = ""
	// FunctionCallBehaviorNone will not call any functions.
	FunctionCallBehaviorNone FunctionCallBehavior = "none"
	// FunctionCallBehaviorAuto will call functions automatically.
	FunctionCallBehaviorAuto FunctionCallBehavior = "auto"
)

// FunctionCall is a call to a function.
type FunctionCall struct {
	// Name is the name of the function to call.
	Name string `json:"name"`
	// Arguments is the set of arguments to pass to the function.
	Arguments string `json:"arguments"`
}

func (c *Client) createChat(ctx context.Context, payload *ChatRequest) (*ChatCompletionResponse, error) {
	if payload.StreamingFunc != nil {
		payload.Stream = true
	}
	// Build request payload
	if c.baseURL == "" {
		c.baseURL = defaultBaseURL
	}
	if c.apiType == APITypeNvidia {
		c.baseURL = defaultNvidiaURL

		normalisePayloadNvidia(payload)
	}

	payloadBytes, err := json.Marshal(payload)
	if err != nil {
		return nil, err
	}

	// test := normalisePayloadNvidia(payload)
	// fmt.Println("test", test)

	// Build request
	body := bytes.NewReader(payloadBytes)
<<<<<<< HEAD

	req, err := http.NewRequestWithContext(ctx, http.MethodPost, c.buildURL("/chat/completions", c.Model), body)
=======
	if c.baseURL == "" {
		c.baseURL = defaultBaseURL
	}
	req, err := http.NewRequestWithContext(ctx, http.MethodPost, c.buildURL("/chat/completions", payload.Model), body)
>>>>>>> 292be532
	if err != nil {
		return nil, err
	}

	c.setHeaders(req)

	// Send request
	r, err := c.httpClient.Do(req)
	if err != nil {
		return nil, err
	}
	defer r.Body.Close()

	if r.StatusCode != http.StatusOK {
		msg := fmt.Sprintf("API returned unexpected status code: %d", r.StatusCode)

		// No need to check the error here: if it fails, we'll just return the
		// status code.
		var errResp errorMessage
		if err := json.NewDecoder(r.Body).Decode(&errResp); err != nil {
			return nil, errors.New(msg) // nolint:goerr113
		}

		return nil, fmt.Errorf("%s: %s", msg, errResp.Error.Message) // nolint:goerr113
	}
	if payload.StreamingFunc != nil {
		return parseStreamingChatResponse(ctx, r, payload)
	}
	// Parse response
	var response ChatCompletionResponse
	return &response, json.NewDecoder(r.Body).Decode(&response)
}

func parseStreamingChatResponse(ctx context.Context, r *http.Response, payload *ChatRequest) (*ChatCompletionResponse, error) { //nolint:cyclop,lll
	scanner := bufio.NewScanner(r.Body)
	responseChan := make(chan StreamedChatResponsePayload)
	go func() {
		defer close(responseChan)
		for scanner.Scan() {
			line := scanner.Text()
			if line == "" {
				continue
			}
			if !strings.HasPrefix(line, "data:") {
				log.Fatalf("unexpected line: %v", line)
			}
			data := strings.TrimPrefix(line, "data: ")
			if data == "[DONE]" {
				return
			}
			var streamPayload StreamedChatResponsePayload
			err := json.NewDecoder(bytes.NewReader([]byte(data))).Decode(&streamPayload)
			if err != nil {
				log.Fatalf("failed to decode stream payload: %v", err)
			}
			responseChan <- streamPayload
		}
		if err := scanner.Err(); err != nil {
			log.Println("issue scanning response:", err)
		}
	}()
	// Combine response
	return combineStreamingChatResponse(ctx, payload, responseChan)
}

func combineStreamingChatResponse(ctx context.Context, payload *ChatRequest, responseChan chan StreamedChatResponsePayload) (*ChatCompletionResponse, error) {
	response := ChatCompletionResponse{
		Choices: []*ChatCompletionChoice{
			{},
		},
	}

	var (
		currentTool  ToolCall
		currentIndex = -1
	)
	for streamResponse := range responseChan {
		if len(streamResponse.Choices) == 0 {
			continue
		}
		chunk := []byte(streamResponse.Choices[0].Delta.Content)
		response.Choices[0].Message.Content += streamResponse.Choices[0].Delta.Content
		response.Choices[0].FinishReason = streamResponse.Choices[0].FinishReason
		if streamResponse.Choices[0].Delta.FunctionCall != nil {
			if response.Choices[0].Message.FunctionCall == nil {
				response.Choices[0].Message.FunctionCall = streamResponse.Choices[0].Delta.FunctionCall
			} else {
				response.Choices[0].Message.FunctionCall.Arguments += streamResponse.Choices[0].Delta.FunctionCall.Arguments
			}
			chunk, _ = json.Marshal(response.Choices[0].Message.FunctionCall) // nolint:errchkjson
		}
		if len(streamResponse.Choices[0].Delta.ToolCalls) > 0 {
			for _, streamTool := range streamResponse.Choices[0].Delta.ToolCalls {
				if streamTool.ID != "" {
					currentTool = ToolCall{
						ID:   streamTool.ID,
						Type: streamTool.Type,
						Function: ToolFunction{
							Name:      streamTool.Function.Name,
							Arguments: streamTool.Function.Arguments,
						},
					}
					response.Choices[0].Message.ToolCalls = append(response.Choices[0].Message.ToolCalls, currentTool)
					currentIndex++
				} else {
					response.Choices[0].Message.ToolCalls[currentIndex].Function.Arguments += streamTool.Function.Arguments
				}
			}
			chunk, _ = json.Marshal(response.Choices[0].Message.ToolCalls) // nolint:errchkjson
		}

		if payload.StreamingFunc != nil {
			err := payload.StreamingFunc(ctx, chunk)
			if err != nil {
				return nil, fmt.Errorf("streaming func returned an error: %w", err)
			}
		}
	}
	return &response, nil
}

// Check if message has multi content and normalise it.
func normalisePayloadNvidia(payload *ChatRequest) ChatRequest {
	for _, msg := range payload.Messages {
		if len(msg.MultiContent) > 0 {
			var messages Messages
			payloadString, err := json.Marshal(msg)
			if err != nil {
				log.Fatal(err)
			}
			err = json.Unmarshal(payloadString, &messages)
			if err != nil {
				log.Fatal(err)
			}

			msg.Content = ""
			for _, content := range messages.Content {
				msg.Content += content.Text + "\n "
			}

			msg.MultiContent = nil
		}
	}
	return *payload
}<|MERGE_RESOLUTION|>--- conflicted
+++ resolved
@@ -347,15 +347,10 @@
 
 	// Build request
 	body := bytes.NewReader(payloadBytes)
-<<<<<<< HEAD
-
-	req, err := http.NewRequestWithContext(ctx, http.MethodPost, c.buildURL("/chat/completions", c.Model), body)
-=======
 	if c.baseURL == "" {
 		c.baseURL = defaultBaseURL
 	}
 	req, err := http.NewRequestWithContext(ctx, http.MethodPost, c.buildURL("/chat/completions", payload.Model), body)
->>>>>>> 292be532
 	if err != nil {
 		return nil, err
 	}
