--- conflicted
+++ resolved
@@ -156,11 +156,6 @@
 
 func (c *Client) setHeaders(req *http.Request) {
 	req.Header.Set("Content-Type", "application/json")
-<<<<<<< HEAD
-	req.Header.Set("X-Api-Key", c.token)
-	// TODO: expose version as a option/parameter
-	req.Header.Set("Anthropic-Version", "2023-06-01")
-=======
 	req.Header.Set("x-api-key", c.token) //nolint:canonicalheader
 
 	// This is necessary as per https://docs.anthropic.com/en/api/versioning
@@ -169,7 +164,6 @@
 	if c.anthropicBetaHeader != "" {
 		req.Header.Set("anthropic-beta", c.anthropicBetaHeader) // nolint:canonicalheader
 	}
->>>>>>> 19750586
 }
 
 func (c *Client) do(ctx context.Context, path string, payloadBytes []byte) (*http.Response, error) {
