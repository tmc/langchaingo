//nolint:all
package googleai

import (
	"context"
	"encoding/json"
	"errors"
	"fmt"
	"io"
	"strings"

	"github.com/google/generative-ai-go/genai"
	"github.com/tmc/langchaingo/internal/imageutil"
	"github.com/tmc/langchaingo/llms"
	"google.golang.org/api/iterator"
)

var (
	ErrNoContentInResponse   = errors.New("no content in generation response")
	ErrUnknownPartInResponse = errors.New("unknown part type in generation response")
	ErrInvalidMimeType       = errors.New("invalid mime type on content")
)

const (
	CITATIONS            = "citations"
	SAFETY               = "safety"
	RoleSystem           = "system"
	RoleModel            = "model"
	RoleUser             = "user"
	RoleTool             = "tool"
	ResponseMIMETypeJson = "application/json"
)

// Call implements the [llms.Model] interface.
func (g *GoogleAI) Call(ctx context.Context, prompt string, options ...llms.CallOption) (string, error) {
	return llms.GenerateFromSinglePrompt(ctx, g, prompt, options...)
}

// GenerateContent implements the [llms.Model] interface.
func (g *GoogleAI) GenerateContent(
	ctx context.Context,
	messages []llms.MessageContent,
	options ...llms.CallOption,
) (*llms.ContentResponse, error) {
	if g.CallbacksHandler != nil {
		g.CallbacksHandler.HandleLLMGenerateContentStart(ctx, messages)
	}

	opts := llms.CallOptions{
		Model:          g.opts.DefaultModel,
		CandidateCount: g.opts.DefaultCandidateCount,
		MaxTokens:      g.opts.DefaultMaxTokens,
		Temperature:    g.opts.DefaultTemperature,
		TopP:           g.opts.DefaultTopP,
		TopK:           g.opts.DefaultTopK,
	}
	for _, opt := range options {
		opt(&opts)
	}

	// Update the tracked model if it was overridden
	effectiveModel := opts.Model
	if effectiveModel != "" && effectiveModel != g.model {
		g.model = effectiveModel
	}

	model := g.client.GenerativeModel(opts.Model)
	model.SetCandidateCount(int32(opts.CandidateCount))
	model.SetMaxOutputTokens(int32(opts.MaxTokens))
	model.SetTemperature(float32(opts.Temperature))
	model.SetTopP(float32(opts.TopP))
	model.SetTopK(int32(opts.TopK))
	model.StopSequences = opts.StopWords

	// Support for cached content (if provided through metadata)
	// Note: This requires the cached content to be pre-created using Client.CreateCachedContent
	if cachedContentName, ok := opts.Metadata["CachedContentName"].(string); ok && cachedContentName != "" {
		model.CachedContentName = cachedContentName
	}
	model.SafetySettings = []*genai.SafetySetting{
		{
			Category:  genai.HarmCategoryDangerousContent,
			Threshold: genai.HarmBlockThreshold(g.opts.HarmThreshold),
		},
		{
			Category:  genai.HarmCategoryHarassment,
			Threshold: genai.HarmBlockThreshold(g.opts.HarmThreshold),
		},
		{
			Category:  genai.HarmCategoryHateSpeech,
			Threshold: genai.HarmBlockThreshold(g.opts.HarmThreshold),
		},
		{
			Category:  genai.HarmCategorySexuallyExplicit,
			Threshold: genai.HarmBlockThreshold(g.opts.HarmThreshold),
		},
	}
	var err error
	if model.Tools, err = convertTools(opts.Tools); err != nil {
		return nil, err
	}

	// set model.ResponseMIMEType from either opts.JSONMode or opts.ResponseMIMEType
	switch {
	case opts.ResponseMIMEType != "" && opts.JSONMode:
		return nil, fmt.Errorf("conflicting options, can't use JSONMode and ResponseMIMEType together")
	case opts.ResponseMIMEType != "" && !opts.JSONMode:
		model.ResponseMIMEType = opts.ResponseMIMEType
	case opts.ResponseMIMEType == "" && opts.JSONMode:
		model.ResponseMIMEType = ResponseMIMETypeJson
	}

	var response *llms.ContentResponse

	if len(messages) == 1 {
		theMessage := messages[0]
		if theMessage.Role != llms.ChatMessageTypeHuman {
			return nil, fmt.Errorf("got %v message role, want human", theMessage.Role)
		}
		response, err = generateFromSingleMessage(ctx, model, theMessage.Parts, &opts)
	} else {
		response, err = generateFromMessages(ctx, model, messages, &opts)
	}
	if err != nil {
		return nil, err
	}

	if g.CallbacksHandler != nil {
		g.CallbacksHandler.HandleLLMGenerateContentEnd(ctx, response)
	}

	return response, nil
}

// convertCandidates converts a sequence of genai.Candidate to a response.
func convertCandidates(candidates []*genai.Candidate, usage *genai.UsageMetadata) (*llms.ContentResponse, error) {
	var contentResponse llms.ContentResponse
	var toolCalls []llms.ToolCall

	for _, candidate := range candidates {
		buf := strings.Builder{}

		if candidate.Content != nil {
			for _, part := range candidate.Content.Parts {
				switch v := part.(type) {
				case genai.Text:
					_, err := buf.WriteString(string(v))
					if err != nil {
						return nil, err
					}
				case genai.FunctionCall:
					b, err := json.Marshal(v.Args)
					if err != nil {
						return nil, err
					}
					toolCall := llms.ToolCall{
						FunctionCall: &llms.FunctionCall{
							Name:      v.Name,
							Arguments: string(b),
						},
					}
					toolCalls = append(toolCalls, toolCall)
				default:
					return nil, ErrUnknownPartInResponse
				}
			}
		}

		metadata := make(map[string]any)
		metadata[CITATIONS] = candidate.CitationMetadata
		metadata[SAFETY] = candidate.SafetyRatings

		if usage != nil {
			metadata["input_tokens"] = usage.PromptTokenCount
			metadata["output_tokens"] = usage.CandidatesTokenCount
			metadata["total_tokens"] = usage.TotalTokenCount
			// Standardized field names for cross-provider compatibility
			metadata["PromptTokens"] = usage.PromptTokenCount
			metadata["CompletionTokens"] = usage.CandidatesTokenCount
			metadata["TotalTokens"] = usage.TotalTokenCount

			// Cache-related token information (if available)
			if usage.CachedContentTokenCount > 0 {
				metadata["CachedTokens"] = usage.CachedContentTokenCount
				metadata["CacheReadInputTokens"] = usage.CachedContentTokenCount // Anthropic compatibility
				// Google AI includes cached tokens in the prompt count, calculate non-cached
				metadata["NonCachedInputTokens"] = usage.PromptTokenCount - usage.CachedContentTokenCount
			}
		}

		// Google AI doesn't separate thinking content like OpenAI o1, but we provide empty standardized fields
		metadata["ThinkingContent"] = "" // Google models don't separate thinking content
		metadata["ThinkingTokens"] = 0   // Google models don't track thinking tokens separately

		// Note: Google AI's CachedContent requires pre-created cached content via API,
		// not inline cache control like Anthropic. Use Client.CreateCachedContent() for caching.

		contentResponse.Choices = append(contentResponse.Choices,
			&llms.ContentChoice{
				Content:        buf.String(),
				StopReason:     candidate.FinishReason.String(),
				GenerationInfo: metadata,
				ToolCalls:      toolCalls,
			})
	}
	return &contentResponse, nil
}

// convertParts converts between a sequence of langchain parts and genai parts.
func convertParts(parts []llms.ContentPart) ([]genai.Part, error) {
	convertedParts := make([]genai.Part, 0, len(parts))
	for _, part := range parts {
		var out genai.Part

		switch p := part.(type) {
		case llms.TextContent:
			out = genai.Text(p.Text)
		case llms.BinaryContent:
			out = genai.Blob{MIMEType: p.MIMEType, Data: p.Data}
		case llms.ImageURLContent:
			typ, data, err := imageutil.DownloadImageData(p.URL)
			if err != nil {
				return nil, err
			}
			out = genai.ImageData(typ, data)
		case llms.ToolCall:
			fc := p.FunctionCall
			var argsMap map[string]any
			if err := json.Unmarshal([]byte(fc.Arguments), &argsMap); err != nil {
				return convertedParts, err
			}
			out = genai.FunctionCall{
				Name: fc.Name,
				Args: argsMap,
			}
		case llms.ToolCallResponse:
			out = genai.FunctionResponse{
				Name: p.Name,
				Response: map[string]any{
					"response": p.Content,
				},
			}
		}

		convertedParts = append(convertedParts, out)
	}
	return convertedParts, nil
}

// convertContent converts between a langchain MessageContent and genai content.
func convertContent(content llms.MessageContent) (*genai.Content, error) {
	parts, err := convertParts(content.Parts)
	if err != nil {
		return nil, err
	}

	c := &genai.Content{
		Parts: parts,
	}

	switch content.Role {
	case llms.ChatMessageTypeSystem:
		c.Role = RoleSystem
	case llms.ChatMessageTypeAI:
		c.Role = RoleModel
	case llms.ChatMessageTypeHuman:
		c.Role = RoleUser
	case llms.ChatMessageTypeGeneric:
		c.Role = RoleUser
	case llms.ChatMessageTypeTool:
		c.Role = RoleUser
	case llms.ChatMessageTypeFunction:
		fallthrough
	default:
		return nil, fmt.Errorf("role %v not supported", content.Role)
	}

	return c, nil
}

// generateFromSingleMessage generates content from the parts of a single
// message.
func generateFromSingleMessage(
	ctx context.Context,
	model *genai.GenerativeModel,
	parts []llms.ContentPart,
	opts *llms.CallOptions,
) (*llms.ContentResponse, error) {
	convertedParts, err := convertParts(parts)
	if err != nil {
		return nil, err
	}

	if opts.StreamingFunc == nil {
		// When no streaming is requested, just call GenerateContent and return
		// the complete response with a list of candidates.
		resp, err := model.GenerateContent(ctx, convertedParts...)
		if err != nil {
			return nil, err
		}

		if len(resp.Candidates) == 0 {
			return nil, ErrNoContentInResponse
		}
		return convertCandidates(resp.Candidates, resp.UsageMetadata)
	}
	iter := model.GenerateContentStream(ctx, convertedParts...)
	return convertAndStreamFromIterator(ctx, iter, opts)
}

func generateFromMessages(
	ctx context.Context,
	model *genai.GenerativeModel,
	messages []llms.MessageContent,
	opts *llms.CallOptions,
) (*llms.ContentResponse, error) {
	history := make([]*genai.Content, 0, len(messages))
	for _, mc := range messages {
		content, err := convertContent(mc)
		if err != nil {
			return nil, err
		}
		if mc.Role == RoleSystem {
			model.SystemInstruction = content
			continue
		}
		history = append(history, content)
	}

	// Given N total messages, genai's chat expects the first N-1 messages as
	// history and the last message as the actual request.
	n := len(history)
	reqContent := history[n-1]
	history = history[:n-1]

	session := model.StartChat()
	session.History = history

	if opts.StreamingFunc == nil {
		resp, err := session.SendMessage(ctx, reqContent.Parts...)
		if err != nil {
			return nil, err
		}

		if len(resp.Candidates) == 0 {
			return nil, ErrNoContentInResponse
		}
		return convertCandidates(resp.Candidates, resp.UsageMetadata)
	}
	iter := session.SendMessageStream(ctx, reqContent.Parts...)
	return convertAndStreamFromIterator(ctx, iter, opts)
}

// convertAndStreamFromIterator takes an iterator of GenerateContentResponse
// and produces a llms.ContentResponse reply from it, while streaming the
// resulting text into the opts-provided streaming function.
// Note that this is tricky in the face of multiple
// candidates, so this code assumes only a single candidate for now.
func convertAndStreamFromIterator(
	ctx context.Context,
	iter *genai.GenerateContentResponseIterator,
	opts *llms.CallOptions,
) (*llms.ContentResponse, error) {
	candidate := &genai.Candidate{
		Content: &genai.Content{},
	}
DoStream:
	for {
		resp, err := iter.Next()
		if errors.Is(err, iterator.Done) {
			break DoStream
		}
		if err != nil {
			return nil, fmt.Errorf("error in stream mode: %w", err)
		}

		if len(resp.Candidates) != 1 {
			return nil, fmt.Errorf("expect single candidate in stream mode; got %v", len(resp.Candidates))
		}
		respCandidate := resp.Candidates[0]

		if respCandidate.Content == nil {
			break DoStream
		}
		candidate.Content.Parts = append(candidate.Content.Parts, respCandidate.Content.Parts...)
		candidate.Content.Role = respCandidate.Content.Role
		candidate.FinishReason = respCandidate.FinishReason
		candidate.SafetyRatings = respCandidate.SafetyRatings
		candidate.CitationMetadata = respCandidate.CitationMetadata
		candidate.TokenCount += respCandidate.TokenCount

		for _, part := range respCandidate.Content.Parts {
			if text, ok := part.(genai.Text); ok {
				if opts.StreamingFunc(ctx, []byte(text)) != nil {
					break DoStream
				}
			}
		}
	}
	mresp := iter.MergedResponse()
	return convertCandidates([]*genai.Candidate{candidate}, mresp.UsageMetadata)
}

// convertSchemaRecursive recursively converts a schema map to a genai.Schema
func convertSchemaRecursive(schemaMap map[string]any, toolIndex int, propertyPath string) (*genai.Schema, error) {
	schema := &genai.Schema{}

	if ty, ok := schemaMap["type"]; ok {
		tyString, ok := ty.(string)
		if !ok {
			return nil, fmt.Errorf("tool [%d], property [%s]: expected string for type", toolIndex, propertyPath)
		}
		schema.Type = convertToolSchemaType(tyString)
	}

	if desc, ok := schemaMap["description"]; ok {
		descString, ok := desc.(string)
		if !ok {
			return nil, fmt.Errorf("tool [%d], property [%s]: expected string for description", toolIndex, propertyPath)
		}
		schema.Description = descString
	}

	// Handle object properties recursively
	if properties, ok := schemaMap["properties"]; ok {
		propMap, ok := properties.(map[string]any)
		if !ok {
			return nil, fmt.Errorf("tool [%d], property [%s]: expected map for properties", toolIndex, propertyPath)
		}

		schema.Properties = make(map[string]*genai.Schema)
		for propName, propValue := range propMap {
			valueMap, ok := propValue.(map[string]any)
			if !ok {
				return nil, fmt.Errorf("tool [%d], property [%s.%s]: expect to find a value map", toolIndex, propertyPath, propName)
			}

			nestedPath := propName
			if propertyPath != "" {
				nestedPath = propertyPath + "." + propName
			}

			nestedSchema, err := convertSchemaRecursive(valueMap, toolIndex, nestedPath)
			if err != nil {
				return nil, err
			}
			schema.Properties[propName] = nestedSchema
		}
	} else if schema.Type == genai.TypeObject && propertyPath == "" {
		// For top-level object schemas without properties, this is an error
		return nil, fmt.Errorf("tool [%d]: expected to find a map of properties", toolIndex)
	}

	// Handle array items recursively
	if items, ok := schemaMap["items"]; ok && schema.Type == genai.TypeArray {
		itemMap, ok := items.(map[string]any)
		if !ok {
			return nil, fmt.Errorf("tool [%d], property [%s]: expect to find a map for array items", toolIndex, propertyPath)
		}

		itemsPath := propertyPath + "[]"
		itemsSchema, err := convertSchemaRecursive(itemMap, toolIndex, itemsPath)
		if err != nil {
			return nil, err
		}
		schema.Items = itemsSchema
	}

	// Handle required fields
	if required, ok := schemaMap["required"]; ok {
		if rs, ok := required.([]string); ok {
			schema.Required = rs
		} else if ri, ok := required.([]interface{}); ok {
			rs := make([]string, 0, len(ri))
			for _, r := range ri {
				rString, ok := r.(string)
				if !ok {
					return nil, fmt.Errorf("tool [%d], property [%s]: expected string for required", toolIndex, propertyPath)
				}
				rs = append(rs, rString)
			}
			schema.Required = rs
		} else {
			return nil, fmt.Errorf("tool [%d], property [%s]: expected array for required", toolIndex, propertyPath)
		}
	}

	return schema, nil
}

// convertTools converts from a list of langchaingo tools to a list of genai
// tools.
func convertTools(tools []llms.Tool) ([]*genai.Tool, error) {
	genaiFuncDecls := make([]*genai.FunctionDeclaration, 0, len(tools))
	for i, tool := range tools {
		if tool.Type != "function" {
			return nil, fmt.Errorf("tool [%d]: unsupported type %q, want 'function'", i, tool.Type)
		}

		// We have a llms.FunctionDefinition in tool.Function, and we have to
		// convert it to genai.FunctionDeclaration
		genaiFuncDecl := &genai.FunctionDeclaration{
			Name:        tool.Function.Name,
			Description: tool.Function.Description,
		}

		// Expect the Parameters field to be a map[string]any, from which we will
		// extract properties to populate the schema.
		params, ok := tool.Function.Parameters.(map[string]any)
		if !ok {
			return nil, fmt.Errorf("tool [%d]: unsupported type %T of Parameters", i, tool.Function.Parameters)
		}

		schema, err := convertSchemaRecursive(params, i, "")
		if err != nil {
			return nil, err
		}
		genaiFuncDecl.Parameters = schema

		// google genai only support one tool, multiple tools must be embedded into function declarations:
		// https://github.com/GoogleCloudPlatform/generative-ai/issues/636
		// https://cloud.google.com/vertex-ai/generative-ai/docs/multimodal/function-calling#chat-samples
		genaiFuncDecls = append(genaiFuncDecls, genaiFuncDecl)
<<<<<<< HEAD
	}

	// Return nil if no tools are provided
	if len(genaiFuncDecls) == 0 {
		return nil, nil
=======
>>>>>>> e2d5cee8
	}
	genaiTools := []*genai.Tool{{FunctionDeclarations: genaiFuncDecls}}

	genaiTools := []*genai.Tool{{FunctionDeclarations: genaiFuncDecls}}

	return genaiTools, nil
}

// convertToolSchemaType converts a tool's schema type from its langchaingo
// representation (string) to a genai enum.
func convertToolSchemaType(ty string) genai.Type {
	switch ty {
	case "object":
		return genai.TypeObject
	case "string":
		return genai.TypeString
	case "number":
		return genai.TypeNumber
	case "integer":
		return genai.TypeInteger
	case "boolean":
		return genai.TypeBoolean
	case "array":
		return genai.TypeArray
	default:
		return genai.TypeUnspecified
	}
}

// showContent is a debugging helper for genai.Content.
func showContent(w io.Writer, cs []*genai.Content) {
	fmt.Fprintf(w, "Content (len=%v)\n", len(cs))
	for i, c := range cs {
		fmt.Fprintf(w, "[%d]: Role=%s\n", i, c.Role)
		for j, p := range c.Parts {
			fmt.Fprintf(w, "  Parts[%v]: ", j)
			switch pp := p.(type) {
			case genai.Text:
				fmt.Fprintf(w, "Text %q\n", pp)
			case genai.Blob:
				fmt.Fprintf(w, "Blob MIME=%q, size=%d\n", pp.MIMEType, len(pp.Data))
			case genai.FunctionCall:
				fmt.Fprintf(w, "FunctionCall Name=%v, Args=%v\n", pp.Name, pp.Args)
			case genai.FunctionResponse:
				fmt.Fprintf(w, "FunctionResponse Name=%v Response=%v\n", pp.Name, pp.Response)
			default:
				fmt.Fprintf(w, "unknown type %T\n", pp)
			}
		}
	}
}<|MERGE_RESOLUTION|>--- conflicted
+++ resolved
@@ -521,16 +521,13 @@
 		// https://github.com/GoogleCloudPlatform/generative-ai/issues/636
 		// https://cloud.google.com/vertex-ai/generative-ai/docs/multimodal/function-calling#chat-samples
 		genaiFuncDecls = append(genaiFuncDecls, genaiFuncDecl)
-<<<<<<< HEAD
-	}
+	}
+	genaiTools := []*genai.Tool{{FunctionDeclarations: genaiFuncDecls}}
 
 	// Return nil if no tools are provided
 	if len(genaiFuncDecls) == 0 {
 		return nil, nil
-=======
->>>>>>> e2d5cee8
-	}
-	genaiTools := []*genai.Tool{{FunctionDeclarations: genaiFuncDecls}}
+	}
 
 	genaiTools := []*genai.Tool{{FunctionDeclarations: genaiFuncDecls}}
 
