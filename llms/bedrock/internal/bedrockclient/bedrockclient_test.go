--- conflicted
+++ resolved
@@ -254,7 +254,6 @@
 // Anthropic provider tests
 // TestProcessInputMessagesAnthropic tests the processInputMessagesAnthropic function
 func TestProcessInputMessagesAnthropic(t *testing.T) {
-<<<<<<< HEAD
 	tests := []struct {
 		name           string
 		messages       []Message
@@ -326,81 +325,23 @@
 			expectedSystem: "",
 		},
 	}
-=======
-	t.Run("simple user message", func(t *testing.T) {
-		messages := []Message{
-			{Role: llms.ChatMessageTypeHuman, Type: "text", Content: "Hello"},
-		}
-		msgs, system, err := processInputMessagesAnthropic(messages)
-		require.NoError(t, err)
-		require.Len(t, msgs, 1)
-		require.Equal(t, "", system)
-	})
->>>>>>> e3507e96
-
-	t.Run("system message extracted", func(t *testing.T) {
-		messages := []Message{
-			{Role: llms.ChatMessageTypeSystem, Type: "text", Content: "You are helpful"},
-			{Role: llms.ChatMessageTypeHuman, Type: "text", Content: "Hi"},
-		}
-		msgs, system, err := processInputMessagesAnthropic(messages)
-		require.NoError(t, err)
-		require.Len(t, msgs, 1)
-		require.Equal(t, "You are helpful", system)
-	})
-
-	t.Run("multiple system messages concatenated", func(t *testing.T) {
-		messages := []Message{
-			{Role: llms.ChatMessageTypeSystem, Type: "text", Content: "First system"},
-			{Role: llms.ChatMessageTypeSystem, Type: "text", Content: " Second system"},
-		}
-		msgs, system, err := processInputMessagesAnthropic(messages)
-		require.NoError(t, err)
-		require.Len(t, msgs, 0)
-		require.Equal(t, "First system Second system", system)
-	})
-
-	t.Run("system message with non-text content", func(t *testing.T) {
-		messages := []Message{
-			{Role: llms.ChatMessageTypeSystem, Type: "image", Content: "image data"},
-		}
-		_, _, err := processInputMessagesAnthropic(messages)
-		require.Error(t, err)
-		require.Contains(t, err.Error(), "system prompt must be text")
-	})
-
-	t.Run("conversation with alternating roles", func(t *testing.T) {
-		messages := []Message{
-			{Role: llms.ChatMessageTypeHuman, Type: "text", Content: "Hello"},
-			{Role: llms.ChatMessageTypeAI, Type: "text", Content: "Hi there"},
-			{Role: llms.ChatMessageTypeHuman, Type: "text", Content: "How are you?"},
-		}
-		msgs, system, err := processInputMessagesAnthropic(messages)
-		require.NoError(t, err)
-		require.Len(t, msgs, 3)
-		require.Equal(t, "", system)
-	})
-
-	t.Run("multiple messages same role chunked together", func(t *testing.T) {
-		messages := []Message{
-			{Role: llms.ChatMessageTypeHuman, Type: "text", Content: "First"},
-			{Role: llms.ChatMessageTypeHuman, Type: "text", Content: "Second"},
-			{Role: llms.ChatMessageTypeAI, Type: "text", Content: "Response"},
-		}
-		msgs, system, err := processInputMessagesAnthropic(messages)
-		require.NoError(t, err)
-		require.Len(t, msgs, 2)
-		require.Equal(t, "", system)
-	})
-
-	t.Run("unsupported role", func(t *testing.T) {
-		messages := []Message{
-			{Role: llms.ChatMessageTypeFunction, Type: "text", Content: "Function call"},
-		}
-		_, _, err := processInputMessagesAnthropic(messages)
-		require.Error(t, err)
-		require.Contains(t, err.Error(), "role not supported")
-	})
+
+	for _, tt := range tests {
+		t.Run(tt.name, func(t *testing.T) {
+			msgs, system, err := processInputMessagesAnthropic(tt.messages)
+
+			if tt.expectError {
+				require.Error(t, err)
+				if tt.errorContains != "" {
+					require.Contains(t, err.Error(), tt.errorContains)
+				}
+			} else {
+				require.NoError(t, err)
+				require.Equal(t, tt.expectedMsgs, len(msgs))
+				require.Equal(t, tt.expectedSystem, system)
+			}
+		})
+	}
 }
 
 func TestGetAnthropicRole(t *testing.T) {
