package ernie

<<<<<<< HEAD
import "github.com/vendasta/langchaingo/callbacks"
=======
import (
	"net/http"

	"github.com/tmc/langchaingo/callbacks"
)
>>>>>>> 900c1b94

const (
	ernieAPIKey    = "ERNIE_API_KEY"    //nolint:gosec
	ernieSecretKey = "ERNIE_SECRET_KEY" //nolint:gosec
)

type ModelName string

const (
	ModelNameERNIEBot       = "ERNIE-Bot"
	ModelNameERNIEBotTurbo  = "ERNIE-Bot-turbo"
	ModelNameERNIEBotPro    = "ERNIE-Bot-pro"
	ModelNameBloomz7B       = "BLOOMZ-7B"
	ModelNameLlama2_7BChat  = "Llama-2-7b-chat"
	ModelNameLlama2_13BChat = "Llama-2-13b-chat"
	ModelNameLlama2_70BChat = "Llama-2-70b-chat"
)

type options struct {
	apiKey           string
	secretKey        string
	accessToken      string
	modelName        ModelName
	callbacksHandler callbacks.Handler
	baseURL          string
	modelPath        string
	cacheType        string
	httpClient       *http.Client
}

type Option func(*options)

// WithAKSK passes the ERNIE API Key and Secret Key to the client. If not set, the keys
// are read from the ERNIE_API_KEY and ERNIE_SECRET_KEY environment variable.
// eg:
//
//	export ERNIE_API_KEY={Api Key}
//	export ERNIE_SECRET_KEY={Serect Key}
//
// Api Key,Serect Key from https://console.bce.baidu.com/qianfan/ais/console/applicationConsole/application
// More information available: https://cloud.baidu.com/doc/WENXINWORKSHOP/s/flfmc9do2
func WithAKSK(apiKey, secretKey string) Option {
	return func(opts *options) {
		opts.apiKey = apiKey
		opts.secretKey = secretKey
	}
}

// WithAccessToken usually used for dev, Prod env recommend use WithAKSK.
func WithAccessToken(accessToken string) Option {
	return func(opts *options) {
		opts.accessToken = accessToken
	}
}

// WithModelName passes the Model Name to the client. If not set, use default ERNIE-Bot.
func WithModelName(modelName ModelName) Option {
	return func(opts *options) {
		opts.modelName = modelName
	}
}

// WithCallbackHandler passes the callback Handler to the client.
func WithCallbackHandler(callbacksHandler callbacks.Handler) Option {
	return func(opts *options) {
		opts.callbacksHandler = callbacksHandler
	}
}

// WithAPIKey passes the ERNIE API Key to the client.
func WithAPIKey(apiKey string) Option {
	return func(opts *options) {
		opts.apiKey = apiKey
	}
}

// WithSecretKey passes the ERNIE Secret Key to the client.
func WithSecretKey(secretKey string) Option {
	return func(opts *options) {
		opts.secretKey = secretKey
	}
}

// WithModel passes the Model Name to the client. Alias for WithModelName.
func WithModel(modelName string) Option {
	return func(opts *options) {
		opts.modelName = ModelName(modelName)
	}
}

// WithBaseURL passes the base URL to the client.
func WithBaseURL(baseURL string) Option {
	return func(opts *options) {
		opts.baseURL = baseURL
	}
}

// WithModelPath passes the model path to the client.
func WithModelPath(modelPath string) Option {
	return func(opts *options) {
		opts.modelPath = modelPath
	}
}

// WithCacheType passes the cache type to the client.
func WithCacheType(cacheType string) Option {
	return func(opts *options) {
		opts.cacheType = cacheType
	}
}

// WithHTTPClient passes a custom HTTP client to the client.
func WithHTTPClient(client *http.Client) Option {
	return func(opts *options) {
		opts.httpClient = client
	}
}<|MERGE_RESOLUTION|>--- conflicted
+++ resolved
@@ -1,14 +1,6 @@
 package ernie
 
-<<<<<<< HEAD
 import "github.com/vendasta/langchaingo/callbacks"
-=======
-import (
-	"net/http"
-
-	"github.com/tmc/langchaingo/callbacks"
-)
->>>>>>> 900c1b94
 
 const (
 	ernieAPIKey    = "ERNIE_API_KEY"    //nolint:gosec
